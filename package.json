{
  "name": "hadron-spectron",
  "version": "5.0.0",
  "description": "Hadron Spectron Test Support",
  "main": "index.js",
  "scripts": {
    "test": "mocha",
    "check": "mongodb-js-precommit"
  },
  "repository": {
    "type": "git",
    "url": "git://github.com/mongodb-js/hadron-spectron.git"
  },
  "dependency-check": {
    "ignore": [
      "electron"
    ]
  },
  "keywords": [
    "Hadron",
    "Spectron",
    "Testing"
  ],
  "author": "Durran Jordan <durran@gmail.com>",
  "license": "Apache-2.0",
  "bugs": {
    "url": "https://github.com/mongodb-js/hadron-spectron/issues"
  },
  "homepage": "https://github.com/mongodb-js/hadron-spectron#readme",
  "devDependencies": {
    "electron": "^3.0.0",
    "eslint-config-mongodb-js": "^5.0.3",
<<<<<<< HEAD
    "mocha": "^5.2.0",
    "mongodb-js-precommit": "^1.0.1",
    "pify": "^4.0.1"
=======
    "mocha": "^7.0.1",
    "mongodb-js-precommit": "^2.2.0",
    "pify": "^4.0.1",
    "pre-commit": "^1.2.2"
>>>>>>> c60dfb7a
  },
  "peerDependencies": {
    "electron": "*"
  },
  "dependencies": {
    "chai": "^3.5.0",
    "chai-as-promised": ">= 6.x",
    "debug": "^4.1.1",
    "spectron": "^10.0.0"
  }
}<|MERGE_RESOLUTION|>--- conflicted
+++ resolved
@@ -30,16 +30,9 @@
   "devDependencies": {
     "electron": "^3.0.0",
     "eslint-config-mongodb-js": "^5.0.3",
-<<<<<<< HEAD
-    "mocha": "^5.2.0",
-    "mongodb-js-precommit": "^1.0.1",
-    "pify": "^4.0.1"
-=======
     "mocha": "^7.0.1",
     "mongodb-js-precommit": "^2.2.0",
-    "pify": "^4.0.1",
-    "pre-commit": "^1.2.2"
->>>>>>> c60dfb7a
+    "pify": "^4.0.1"
   },
   "peerDependencies": {
     "electron": "*"
